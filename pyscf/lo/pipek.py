--- conflicted
+++ resolved
@@ -281,17 +281,10 @@
                          'object when creating PM object.\n    PM(mol, mf=scf_object)')
             raise ValueError('PM attribute method is not valid')
 
-<<<<<<< HEAD
-        if not hasattr(self, "charge_matrices"):
-            self.charge_matrices = becke_charge_matrices(mol) if method.lower() == "becke" else None
-
-        return atomic_pops(mol, mo_coeff, method, self._scf, s=s, charge_matrices=self.charge_matrices)
-=======
         if not hasattr(self, "_charge_matrices"):
             self._charge_matrices = becke_charge_matrices(mol) if method.lower() == "becke" else None
 
         return atomic_pops(mol, mo_coeff, method, self._scf, s=s, charge_matrices=self._charge_matrices)
->>>>>>> 9e95a66e
 
     def stability_jacobi(self):
         return pipek_jacobi.PipekMezey_stability_jacobi(self)
