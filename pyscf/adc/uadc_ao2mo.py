--- conflicted
+++ resolved
@@ -27,7 +27,7 @@
 ### Integral transformation for integrals in Chemists' notation###
 def transform_integrals_incore(myadc):
 
-    cput0 = (time.clock(), time.time())
+    cput0 = (logger.process_clock(), logger.perf_counter())
     log = logger.Logger(myadc.stdout, myadc.verbose)
 
     occ_a = myadc.mo_coeff[0][:,:myadc._nocc[0]]
@@ -42,60 +42,31 @@
     ind_vv_g = np.tril_indices(nvir_a, k=-1)
     ind_VV_g = np.tril_indices(nvir_b, k=-1)
 
-    eris = lambda:None
+    eris = lambda: None
 
     # TODO: check if myadc._scf._eri is not None
-<<<<<<< HEAD
     eris.oooo = ao2mo.general(myadc._scf._eri, (occ_a, occ_a, occ_a, occ_a), compact=False).reshape(nocc_a, nocc_a, nocc_a, nocc_a).copy()  # noqa: E501
     eris.ovoo = ao2mo.general(myadc._scf._eri, (occ_a, vir_a, occ_a, occ_a), compact=False).reshape(nocc_a, nvir_a, nocc_a, nocc_a).copy()  # noqa: E501
-    eris.ovov = ao2mo.general(myadc._scf._eri, (occ_a, vir_a, occ_a, vir_a), compact=False).reshape(nocc_a, nvir_a, nocc_a, nvir_a).copy()  # noqa: E501
     eris.ovvo = ao2mo.general(myadc._scf._eri, (occ_a, vir_a, vir_a, occ_a), compact=False).reshape(nocc_a, nvir_a, nvir_a, nocc_a).copy()  # noqa: E501
     eris.oovv = ao2mo.general(myadc._scf._eri, (occ_a, occ_a, vir_a, vir_a), compact=False).reshape(nocc_a, nocc_a, nvir_a, nvir_a).copy()  # noqa: E501
     eris.ovvv = ao2mo.general(myadc._scf._eri, (occ_a, vir_a, vir_a, vir_a), compact=True).reshape(nocc_a, nvir_a, -1).copy()  # noqa: E501
 
     eris.OOOO = ao2mo.general(myadc._scf._eri, (occ_b, occ_b, occ_b, occ_b), compact=False).reshape(nocc_b, nocc_b, nocc_b, nocc_b).copy()  # noqa: E501
     eris.OVOO = ao2mo.general(myadc._scf._eri, (occ_b, vir_b, occ_b, occ_b), compact=False).reshape(nocc_b, nvir_b, nocc_b, nocc_b).copy()  # noqa: E501
-    eris.OVOV = ao2mo.general(myadc._scf._eri, (occ_b, vir_b, occ_b, vir_b), compact=False).reshape(nocc_b, nvir_b, nocc_b, nvir_b).copy()  # noqa: E501
     eris.OOVV = ao2mo.general(myadc._scf._eri, (occ_b, occ_b, vir_b, vir_b), compact=False).reshape(nocc_b, nocc_b, nvir_b, nvir_b).copy()  # noqa: E501
     eris.OVVO = ao2mo.general(myadc._scf._eri, (occ_b, vir_b, vir_b, occ_b), compact=False).reshape(nocc_b, nvir_b, nvir_b, nocc_b).copy()  # noqa: E501
     eris.OVVV = ao2mo.general(myadc._scf._eri, (occ_b, vir_b, vir_b, vir_b), compact=True).reshape(nocc_b, nvir_b, -1).copy()  # noqa: E501
 
     eris.ooOO = ao2mo.general(myadc._scf._eri, (occ_a, occ_a, occ_b, occ_b), compact=False).reshape(nocc_a, nocc_a, nocc_b, nocc_b).copy()  # noqa: E501
     eris.ovOO = ao2mo.general(myadc._scf._eri, (occ_a, vir_a, occ_b, occ_b), compact=False).reshape(nocc_a, nvir_a, nocc_b, nocc_b).copy()  # noqa: E501
-    eris.ovOV = ao2mo.general(myadc._scf._eri, (occ_a, vir_a, occ_b, vir_b), compact=False).reshape(nocc_a, nvir_a, nocc_b, nvir_b).copy()  # noqa: E501
     eris.ooVV = ao2mo.general(myadc._scf._eri, (occ_a, occ_a, vir_b, vir_b), compact=False).reshape(nocc_a, nocc_a, nvir_b, nvir_b).copy()  # noqa: E501
     eris.ovVO = ao2mo.general(myadc._scf._eri, (occ_a, vir_a, vir_b, occ_b), compact=False).reshape(nocc_a, nvir_a, nvir_b, nocc_b).copy()  # noqa: E501
     eris.ovVV = ao2mo.general(myadc._scf._eri, (occ_a, vir_a, vir_b, vir_b), compact=True).reshape(nocc_a, nvir_a, -1).copy()  # noqa: E501
 
     eris.OVoo = ao2mo.general(myadc._scf._eri, (occ_b, vir_b, occ_a, occ_a), compact=False).reshape(nocc_b, nvir_b, nocc_a, nocc_a).copy()  # noqa: E501
     eris.OOvv = ao2mo.general(myadc._scf._eri, (occ_b, occ_b, vir_a, vir_a), compact=False).reshape(nocc_b, nocc_b, nvir_a, nvir_a).copy()  # noqa: E501
-    eris.OVov = ao2mo.general(myadc._scf._eri, (occ_b, vir_b, occ_a, vir_a), compact=False).reshape(nocc_b, nvir_b, nocc_a, nvir_a).copy()  # noqa: E501
     eris.OVvo = ao2mo.general(myadc._scf._eri, (occ_b, vir_b, vir_a, occ_a), compact=False).reshape(nocc_b, nvir_b, nvir_a, nocc_a).copy()  # noqa: E501
     eris.OVvv = ao2mo.general(myadc._scf._eri, (occ_b, vir_b, vir_a, vir_a), compact=True).reshape(nocc_b, nvir_b, -1).copy()  # noqa: E501
-=======
-    eris.oooo = ao2mo.general(myadc._scf._eri, (occ_a, occ_a, occ_a, occ_a), compact=False).reshape(nocc_a, nocc_a, nocc_a, nocc_a).copy()
-    eris.ovoo = ao2mo.general(myadc._scf._eri, (occ_a, vir_a, occ_a, occ_a), compact=False).reshape(nocc_a, nvir_a, nocc_a, nocc_a).copy()
-    eris.ovvo = ao2mo.general(myadc._scf._eri, (occ_a, vir_a, vir_a, occ_a), compact=False).reshape(nocc_a, nvir_a, nvir_a, nocc_a).copy()
-    eris.oovv = ao2mo.general(myadc._scf._eri, (occ_a, occ_a, vir_a, vir_a), compact=False).reshape(nocc_a, nocc_a, nvir_a, nvir_a).copy()
-    eris.ovvv = ao2mo.general(myadc._scf._eri, (occ_a, vir_a, vir_a, vir_a), compact=True).reshape(nocc_a, nvir_a, -1).copy()
-
-    eris.OOOO = ao2mo.general(myadc._scf._eri, (occ_b, occ_b, occ_b, occ_b), compact=False).reshape(nocc_b, nocc_b, nocc_b, nocc_b).copy()
-    eris.OVOO = ao2mo.general(myadc._scf._eri, (occ_b, vir_b, occ_b, occ_b), compact=False).reshape(nocc_b, nvir_b, nocc_b, nocc_b).copy()
-    eris.OOVV = ao2mo.general(myadc._scf._eri, (occ_b, occ_b, vir_b, vir_b), compact=False).reshape(nocc_b, nocc_b, nvir_b, nvir_b).copy()
-    eris.OVVO = ao2mo.general(myadc._scf._eri, (occ_b, vir_b, vir_b, occ_b), compact=False).reshape(nocc_b, nvir_b, nvir_b, nocc_b).copy()
-    eris.OVVV = ao2mo.general(myadc._scf._eri, (occ_b, vir_b, vir_b, vir_b), compact=True).reshape(nocc_b, nvir_b, -1).copy()
-
-    eris.ooOO = ao2mo.general(myadc._scf._eri, (occ_a, occ_a, occ_b, occ_b), compact=False).reshape(nocc_a, nocc_a, nocc_b, nocc_b).copy()
-    eris.ovOO = ao2mo.general(myadc._scf._eri, (occ_a, vir_a, occ_b, occ_b), compact=False).reshape(nocc_a, nvir_a, nocc_b, nocc_b).copy()
-    eris.ooVV = ao2mo.general(myadc._scf._eri, (occ_a, occ_a, vir_b, vir_b), compact=False).reshape(nocc_a, nocc_a, nvir_b, nvir_b).copy()
-    eris.ovVO = ao2mo.general(myadc._scf._eri, (occ_a, vir_a, vir_b, occ_b), compact=False).reshape(nocc_a, nvir_a, nvir_b, nocc_b).copy()
-    eris.ovVV = ao2mo.general(myadc._scf._eri, (occ_a, vir_a, vir_b, vir_b), compact=True).reshape(nocc_a, nvir_a, -1).copy()
-
-    eris.OVoo = ao2mo.general(myadc._scf._eri, (occ_b, vir_b, occ_a, occ_a), compact=False).reshape(nocc_b, nvir_b, nocc_a, nocc_a).copy()
-    eris.OOvv = ao2mo.general(myadc._scf._eri, (occ_b, occ_b, vir_a, vir_a), compact=False).reshape(nocc_b, nocc_b, nvir_a, nvir_a).copy()
-    eris.OVvo = ao2mo.general(myadc._scf._eri, (occ_b, vir_b, vir_a, occ_a), compact=False).reshape(nocc_b, nvir_b, nvir_a, nocc_a).copy()
-    eris.OVvv = ao2mo.general(myadc._scf._eri, (occ_b, vir_b, vir_a, vir_a), compact=True).reshape(nocc_b, nvir_b, -1).copy()
->>>>>>> c8a5b0eb
 
     if (myadc.method == "adc(2)-x" or myadc.method == "adc(3)"):
 
@@ -172,12 +143,7 @@
     eris.OVvo = eris.feri1.create_dataset('OVvo', (nocc_b,nvir_b,nvir_a,nocc_a), 'f8', chunks=(nocc_b,1,nvir_a,nocc_a))
     eris.OVvv = eris.feri1.create_dataset('OVvv', (nocc_b,nvir_b,nvpair_a), 'f8')
 
-<<<<<<< HEAD
-
     cput1 = logger.process_clock(), logger.perf_counter()
-=======
-    cput1 = time.clock(), time.time()
->>>>>>> c8a5b0eb
     mol = myadc.mol
     tmpf = lib.H5TmpFile()
     if nocc_a > 0:
@@ -363,8 +329,6 @@
     nocc_b = occ_b.shape[1]
     nvir_a = vir_a.shape[1]
     nvir_b = vir_b.shape[1]
-    nvir_pair_a = nvir_a*(nvir_a+1)//2
-    nvir_pair_b = nvir_b*(nvir_b+1)//2
 
     eris = lambda:None
     eris.vvvv = None
@@ -460,14 +424,7 @@
     eris.OVoo = eris.feri1.create_dataset('OVoo', (nocc_b,nvir_b,nocc_a,nocc_a), 'f8', chunks=(nocc_b,1,nocc_a,nocc_a))
     eris.OVvo = eris.feri1.create_dataset('OVvo', (nocc_b,nvir_b,nvir_a,nocc_a), 'f8', chunks=(nocc_b,1,nvir_a,nocc_a))
 
-<<<<<<< HEAD
     eris.OOvv[:] = lib.unpack_tril(lib.ddot(LOO.T, Lvv_p)).reshape(nocc_b,nocc_b,nvir_a,nvir_a)
-    eris.OVoo[:] = lib.ddot(LOV.T, Loo).reshape(nocc_b,nvir_b,nocc_a,nocc_a)
-    eris.OVvo[:] = lib.ddot(LOV.T, Lvo).reshape(nocc_b,nvir_b,nvir_a,nocc_a)
-    eris.OVov[:] = lib.ddot(LOV.T, Lov).reshape(nocc_b,nvir_b,nocc_a,nvir_a)
-    eris.OVvv[:] = lib.ddot(LOV.T, Lvv_p).reshape(nocc_b,nvir_b,nvir_pair_a)
-=======
-    eris.OOvv[:] = lib.unpack_tril(lib.ddot(LOO.T, Lvv_p)).reshape(nocc_b,nocc_b,nvir_a,nvir_a)  
     eris.OVoo[:] = lib.ddot(eris.LOV.T, Loo).reshape(nocc_b,nvir_b,nocc_a,nocc_a)
     eris.OVvo[:] = lib.ddot(eris.LOV.T, Lvo).reshape(nocc_b,nvir_b,nvir_a,nocc_a)
 
@@ -475,7 +432,6 @@
     eris.LOV = eris.LOV.reshape(naux,nocc_b,nvir_b)
     eris.Lvv = eris.Lvv.reshape(naux,nvir_a,nvir_a)
     eris.LVV = eris.LVV.reshape(naux,nvir_b,nvir_b)
->>>>>>> c8a5b0eb
 
     log.timer('DF-ADC integral transformation', *cput0)
 
