#!/usr/bin/env python

'''
Input a XC functional which was not implemented in pyscf.

See also
* The definition of define_xc_ function in pyscf/dft/libxc.py
* dft.libxc for API of function eval_xc;
* dft.numint._NumInt class for its methods eval_xc, hybrid_coeff and _xc_type.
  These methods controls the XC functional evaluation;
* Example 24-custom_xc_functional.py to customize XC functionals using the
  functionals provided by Libxc or XcFun library.
'''

from pyscf import gto
from pyscf import dft

mol = gto.M(
    atom = '''
    O  0.   0.       0.
    H  0.   -0.757   0.587
    H  0.   0.757    0.587 ''',
    basis = 'ccpvdz')

# half-half exact exchange and GGA functional
hybrid_coeff = 0.5

def eval_xc(xc_code, rho, spin=0, relativity=0, deriv=1, verbose=None):
    # A fictitious XC functional to demonstrate the usage
    rho0, dx, dy, dz = rho[:4]
    gamma = (dx**2 + dy**2 + dz**2)
    exc = .01 * rho0**2 + .02 * (gamma+.001)**.5
    vrho = .01 * 2 * rho0
    vgamma = .02 * .5 * (gamma+.001)**(-.5)
    vlapl = None
    vtau = None
    vxc = (vrho, vgamma, vlapl, vtau)
    fxc = None  # 2nd order functional derivative
    kxc = None  # 3rd order functional derivative
    return exc, vxc, fxc, kxc

mf = dft.RKS(mol)
<<<<<<< HEAD
dft.libxc.define_xc_(mf._numint, eval_xc, 'GGA', hyb=hybrid_coeff)
mf.verbose = 4
mf.kernel()

# half exact exchange in which 40% of the exchange is computed with short
# range part of the range-separation Coulomb operator (omega = 0.8)
rsh_coeff = (0.8, 0.5-0.2, 0.2)
mf = dft.RKS(mol)
dft.libxc.define_xc_(mf._numint, eval_xc, 'GGA', rsh=rsh_coeff)
=======
mf.define_xc_(eval_xc, xctype='GGA', hyb=0.1)
>>>>>>> c0b18291
mf.verbose = 4
mf.kernel()
<|MERGE_RESOLUTION|>--- conflicted
+++ resolved
@@ -40,8 +40,7 @@
     return exc, vxc, fxc, kxc
 
 mf = dft.RKS(mol)
-<<<<<<< HEAD
-dft.libxc.define_xc_(mf._numint, eval_xc, 'GGA', hyb=hybrid_coeff)
+mf = mf.define_xc_(eval_xc, 'GGA', hyb=hybrid_coeff)
 mf.verbose = 4
 mf.kernel()
 
@@ -49,9 +48,6 @@
 # range part of the range-separation Coulomb operator (omega = 0.8)
 rsh_coeff = (0.8, 0.5-0.2, 0.2)
 mf = dft.RKS(mol)
-dft.libxc.define_xc_(mf._numint, eval_xc, 'GGA', rsh=rsh_coeff)
-=======
-mf.define_xc_(eval_xc, xctype='GGA', hyb=0.1)
->>>>>>> c0b18291
+mf = mf.define_xc_(eval_xc, 'GGA', rsh=rsh_coeff)
 mf.verbose = 4
 mf.kernel()
