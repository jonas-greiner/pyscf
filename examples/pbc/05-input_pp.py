#!/usr/bin/env python

'''
Input pseudo potential using functions pbc.gto.pseudo.parse and pbc.gto.pseudo.load

<<<<<<< HEAD
See also
pyscf/pbc/gto/pseudo/GTH_POTENTIALS for the GTH-potential format
pyscf/examples/gto/05-input_ecp.py for quantum chemistry ECP format
=======
It is allowed to mix the Quantum chemistry effective core potentail (ECP) with
crystal pseudo potential (PP).  Input ECP with .ecp attribute and PP with
.pseudo attribute.

See also pyscf/pbc/gto/pseudo/GTH_POTENTIALS for the GTH-potential format
>>>>>>> 924daa42
'''

from pyscf.pbc import gto

cell = gto.M(atom='''
Si1 0 0 0
Si2 1 1 1''',
             h = '''3    0    0
                    0    3    0
                    0    0    3''',
             gs = [5,5,5],
             basis = {'Si1': 'gth-szv',  # Goedecker, Teter and Hutter single zeta basis
                      'Si2': 'lanl2dz'},
             pseudo = {'Si1': gto.pseudo.parse('''
Si
    2    2
     0.44000000    1    -6.25958674
    2
     0.44465247    2     8.31460936    -2.33277947
                                        3.01160535
     0.50279207    1     2.33241791
<<<<<<< HEAD
''')})


#
# Allow mixing quantum chemistry ECP and crystal PP in the same calculation.
#
cell = gto.M(
    h = '''3    0    0
           0    3    0
           0    0    3''',
    gs = [5,5,5],
    atom = 'Cu 0 0 1; Na 0 1 0',
    basis = {'na': 'lan2ldz', 'Cu': 'gth-szv'},
    ecp = 'lanl2dz',
    pseudo = {'Cu': 'gthbp'})
=======
''')},
             ecp = {'Si2': 'lanl2dz'},  # ECP for second Si atom
            )
>>>>>>> 924daa42
<|MERGE_RESOLUTION|>--- conflicted
+++ resolved
@@ -3,17 +3,13 @@
 '''
 Input pseudo potential using functions pbc.gto.pseudo.parse and pbc.gto.pseudo.load
 
-<<<<<<< HEAD
-See also
-pyscf/pbc/gto/pseudo/GTH_POTENTIALS for the GTH-potential format
-pyscf/examples/gto/05-input_ecp.py for quantum chemistry ECP format
-=======
 It is allowed to mix the Quantum chemistry effective core potentail (ECP) with
 crystal pseudo potential (PP).  Input ECP with .ecp attribute and PP with
 .pseudo attribute.
 
-See also pyscf/pbc/gto/pseudo/GTH_POTENTIALS for the GTH-potential format
->>>>>>> 924daa42
+See also
+pyscf/pbc/gto/pseudo/GTH_POTENTIALS for the GTH-potential format
+pyscf/examples/gto/05-input_ecp.py for quantum chemistry ECP format
 '''
 
 from pyscf.pbc import gto
@@ -35,8 +31,9 @@
      0.44465247    2     8.31460936    -2.33277947
                                         3.01160535
      0.50279207    1     2.33241791
-<<<<<<< HEAD
-''')})
+''')},
+             ecp = {'Si2': 'lanl2dz'},  # ECP for second Si atom
+            )
 
 
 #
@@ -50,9 +47,4 @@
     atom = 'Cu 0 0 1; Na 0 1 0',
     basis = {'na': 'lan2ldz', 'Cu': 'gth-szv'},
     ecp = 'lanl2dz',
-    pseudo = {'Cu': 'gthbp'})
-=======
-''')},
-             ecp = {'Si2': 'lanl2dz'},  # ECP for second Si atom
-            )
->>>>>>> 924daa42
+    pseudo = {'Cu': 'gthbp'})